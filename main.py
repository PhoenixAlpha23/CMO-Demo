import streamlit as st
from groq import Groq
import pandas as pd
import io
import time
import functools # Added for partial function application

# Core service imports
from core.rag_services import build_rag_chain_with_model_choice, process_scheme_query_with_retry, get_model_options
from core.tts_services import generate_audio_response, TTS_AVAILABLE 
from core.cache_manager import (
    get_audio_cache_stats, 
    clear_audio_cache,
    _audio_cache, 
    get_audio_hash,
    cache_audio, 
    get_cached_audio 
)
from core.transcription import transcribe_audio

# UI module imports
from ui.main_panel import render_file_uploaders, render_query_input, render_answer_section, render_chat_history, render_footer
from ui.components import create_audio_player_html

# Utility imports
from utils.config import load_env_vars, GROQ_API_KEY
from utils.helpers import init_session_state, check_rate_limit_delay, safe_get_cache_stats, LANG_CODE_TO_NAME, ALLOWED_TTS_LANGS

load_env_vars()

def main():
    st.set_page_config(page_title="RAG Agent", layout="wide")
    col1, col2, col3 = st.columns([2, 2, 1])
    with col2:
        st.image("assets/cmrf logo.jpg", width=250)
    st.markdown("<h1 style='text-align: center;'>🤖 CMRF AI AGENT </h1>", unsafe_allow_html=True)
    
    if not GROQ_API_KEY:
        st.error("Missing GROQ_API_KEY. Please set it in your .env file.")
        st.stop()

    init_session_state()

    # Upload files (now returns a list)
    uploaded_pdf, uploaded_txt = render_file_uploaders(st)

    if not (uploaded_pdf or uploaded_txt):
        st.stop()

    # Sidebar Settings
    #hardcode Sidebar values
    selected_model = "llama-3.3-70b-versatile"  # Use the model key for Llama 3.3 Versatile
    enhanced_mode = True
    voice_lang_pref = "auto"
    st.session_state.auto_play_tts = True

    # Load Whisper Client
    whisper_client = Groq(api_key=GROQ_API_KEY)
    
    # Build RAG chain only once or when model/files change
    # More robust key: includes file names to rebuild if files change.
    pdf_name = uploaded_pdf.name if uploaded_pdf else "None"
    txt_name = uploaded_txt.name if uploaded_txt else "None"
    current_model_key = f"{selected_model}_{enhanced_mode}_{pdf_name}_{txt_name}"

    if (st.session_state.rag_chain is None or 
        st.session_state.get('current_model_key', '') != current_model_key):
        
        with st.spinner("🔧Initializing AI system... Please wait."):
            try:
                st.session_state.rag_chain = build_rag_chain_with_model_choice(
                    uploaded_pdf, 
                    uploaded_txt, 
                    GROQ_API_KEY,
                    model_choice=selected_model,
                    enhanced_mode=enhanced_mode
                )
                st.session_state.current_model_key = current_model_key
<<<<<<< HEAD
                msg = st.empty()
                msg.success("✅ RAG Agent ready!")
                time.sleep(5)
                msg.empty()
=======
                st.success("✅ AI Agent ready!")
>>>>>>> 6941830a
            except Exception as e:
                st.error(f"Failed to build RAG system: {e}")
                st.stop()

<<<<<<< HEAD
    # Input Section
    user_input, user_text, get_answer_clicked = render_query_input(st, whisper_client, transcribe_audio)

    # Query processing with rate limit handling
    if get_answer_clicked or user_text:
        input_text = user_text if user_text else user_input.strip()
        if input_text:
            # Check rate limit
            wait_time = check_rate_limit_delay()
            if wait_time > 0:
                st.warning(f"⏳ Please wait {wait_time:.1f} seconds to avoid rate limits...")
                time.sleep(wait_time)
            
            try:
                with st.spinner("🔍 Processing query..."):
                    st.session_state.last_query_time = time.time()
                    
                    result = process_scheme_query_with_retry(
                        st.session_state.rag_chain, 
                        input_text
                    )
=======
    # --- FIX: Always define partial_generate_audio before using it ---
    if TTS_AVAILABLE:
        partial_generate_audio = functools.partial(
            generate_audio_response,
            audio_cache=_audio_cache,
            get_audio_hash_func=get_audio_hash,
            cache_audio_func=cache_audio,
            get_cached_audio_func=get_cached_audio
        )
    else:
        def dummy_tts(*args, **kwargs):
            return None, (kwargs.get('lang_preference') if kwargs.get('lang_preference') != 'auto' else 'en'), False
        partial_generate_audio = dummy_tts

    # Input Section
    user_input, user_text, get_answer_clicked = render_query_input(st, whisper_client, transcribe_audio)
    if get_answer_clicked or user_text:
        # Create a partially configured TTS function to pass to UI elements
        # This keeps UI elements unaware of cache internals.
        

        # Query processing with rate limit handling
        if st.button("🔍 Get Answer", type="primary") or user_text:
            input_text = user_text if user_text else user_input.strip()
            if input_text:
                # Check rate limit
                wait_time = check_rate_limit_delay()
                if wait_time > 0:
                    st.warning(f"⏳ Please wait {wait_time:.1f} seconds to avoid rate limits...")
                    time.sleep(wait_time)
                
                try:
                    with st.spinner("🔍 Processing query..."):
                        st.session_state.last_query_time = time.time()
                        
                        result = process_scheme_query_with_retry(
                            st.session_state.rag_chain, 
                            input_text
                        )
                        
                        if isinstance(result, tuple):
                            assistant_reply = result[0] if result else "No response received"
                        else:
                            assistant_reply = result if result else "No response received"
                        
                        if not isinstance(assistant_reply, str):
                            assistant_reply = str(assistant_reply)
>>>>>>> 6941830a
                    
                    st.session_state.chat_history.insert(0, {
                        "user": input_text, 
                        "assistant": assistant_reply,
                        "model": selected_model,
                        "timestamp": time.strftime("%H:%M:%S")
                    })
                    
<<<<<<< HEAD
                    if not isinstance(assistant_reply, str):
                        assistant_reply = str(assistant_reply)
                
                st.session_state.chat_history.insert(0, {
                    "user": input_text, 
                    "assistant": assistant_reply,
                    "model": selected_model,
                    "timestamp": time.strftime("%H:%M:%S")
                })
                
                render_answer_section(
                    st, 
                    assistant_reply, 
                    generate_audio_response,  # <-- Use directly
                    create_audio_player_html, 
                    voice_lang_pref,
                    LANG_CODE_TO_NAME,
                    ALLOWED_TTS_LANGS,
                    TTS_AVAILABLE
                )
            except Exception as e:
                st.error(f"Error: {e}")
                if "rate_limit" in str(e).lower():
                    st.info("💡 **Tips to avoid rate limits:**\n- Wait 10-15 seconds between queries\n- Use simpler, more specific questions\n- Try the faster model (8B) for basic queries")
        else:
            st.warning("Please enter a question or record audio.")
=======
                    render_answer_section(
                        st, 
                        assistant_reply, 
                        partial_generate_audio, # Pass the pre-configured TTS function
                        create_audio_player_html, 
                        voice_lang_pref,
                        LANG_CODE_TO_NAME,
                        ALLOWED_TTS_LANGS,
                        TTS_AVAILABLE # Pass TTS availability status
                    )
                except Exception as e:
                    st.error(f"Error: {e}")
                    if "rate_limit" in str(e).lower():
                        st.info("💡 **Tips to avoid rate limits:**\n- Wait 10-15 seconds between queries\n- Use simpler, more specific questions\n- Try the faster model (8B) for basic queries")
            else:
                st.warning("Please enter a question or record audio.")
>>>>>>> 6941830a

    # Enhanced Chat History
    render_chat_history(
        st, 
        pd, 
        io, 
        time, 
<<<<<<< HEAD
        generate_audio_response,  # <-- Use directly
=======
        partial_generate_audio, # Now always defined!
>>>>>>> 6941830a
        create_audio_player_html, 
        voice_lang_pref,
        TTS_AVAILABLE,
        LANG_CODE_TO_NAME,
        ALLOWED_TTS_LANGS
    )

    # Footer with tips
    render_footer(st, selected_model)

if __name__ == "__main__":
    main()<|MERGE_RESOLUTION|>--- conflicted
+++ resolved
@@ -1,238 +1,385 @@
 import streamlit as st
-from groq import Groq
 import pandas as pd
 import io
 import time
-import functools # Added for partial function application
-
-# Core service imports
-from core.rag_services import build_rag_chain_with_model_choice, process_scheme_query_with_retry, get_model_options
-from core.tts_services import generate_audio_response, TTS_AVAILABLE 
-from core.cache_manager import (
-    get_audio_cache_stats, 
-    clear_audio_cache,
-    _audio_cache, 
-    get_audio_hash,
-    cache_audio, 
-    get_cached_audio 
-)
-from core.transcription import transcribe_audio
-
-# UI module imports
+import requests
+import base64
+import json
+from typing import Optional, Tuple
+
+# UI module imports (keep your existing UI components)
 from ui.main_panel import render_file_uploaders, render_query_input, render_answer_section, render_chat_history, render_footer
 from ui.components import create_audio_player_html
 
 # Utility imports
-from utils.config import load_env_vars, GROQ_API_KEY
-from utils.helpers import init_session_state, check_rate_limit_delay, safe_get_cache_stats, LANG_CODE_TO_NAME, ALLOWED_TTS_LANGS
+from utils.config import load_env_vars
+from utils.helpers import init_session_state, LANG_CODE_TO_NAME, ALLOWED_TTS_LANGS
 
 load_env_vars()
+
+# API Configuration
+API_BASE_URL = st.secrets.get("API_BASE_URL", "http://localhost:8000")
+
+class APIClient:
+    """Client for communicating with FastAPI backend"""
+    
+    def __init__(self, base_url: str):
+        self.base_url = base_url.rstrip('/')
+        self.session = requests.Session()
+        self.session_id = st.session_state.get('api_session_id', 'streamlit_session')
+    
+    def health_check(self) -> bool:
+        """Check if API is available"""
+        try:
+            response = self.session.get(f"{self.base_url}/health/", timeout=5)
+            return response.status_code == 200
+        except:
+            return False
+    
+    def upload_files(self, pdf_file=None, txt_file=None) -> Tuple[bool, dict]:
+        """Upload files to initialize RAG system"""
+        try:
+            files = {}
+            if pdf_file:
+                files['pdf_file'] = (pdf_file.name, pdf_file.getvalue(), 'application/pdf')
+            if txt_file:
+                files['txt_file'] = (txt_file.name, txt_file.getvalue(), 'text/plain')
+            
+            response = self.session.post(
+                f"{self.base_url}/upload/", 
+                files=files,
+                timeout=120  # Longer timeout for file processing
+            )
+            
+            if response.status_code == 200:
+                return True, response.json()
+            else:
+                error_data = response.json() if response.headers.get('content-type') == 'application/json' else {"error": response.text}
+                return False, error_data
+                
+        except requests.exceptions.Timeout:
+            return False, {"error": "Request timeout - file processing took too long"}
+        except Exception as e:
+            return False, {"error": str(e)}
+    
+    def query(self, input_text: str, model: str = "llama-3.3-70b-versatile", 
+              enhanced_mode: bool = True, voice_lang_pref: str = "auto") -> Tuple[bool, dict]:
+        """Send query to RAG system"""
+        try:
+            payload = {
+                "input_text": input_text,
+                "model": model,
+                "enhanced_mode": enhanced_mode,
+                "voice_lang_pref": voice_lang_pref,
+                "session_id": self.session_id
+            }
+            
+            response = self.session.post(
+                f"{self.base_url}/query/",
+                json=payload,
+                timeout=60
+            )
+            
+            if response.status_code == 200:
+                return True, response.json()
+            elif response.status_code == 429:
+                # Rate limited
+                return False, response.json()
+            else:
+                error_data = response.json() if response.headers.get('content-type') == 'application/json' else {"error": response.text}
+                return False, error_data
+                
+        except requests.exceptions.Timeout:
+            return False, {"error": "Query timeout - please try a simpler question"}
+        except Exception as e:
+            return False, {"error": str(e)}
+    
+    def get_chat_history(self) -> Tuple[bool, list]:
+        """Get chat history for current session"""
+        try:
+            params = {"session_id": self.session_id}
+            response = self.session.get(f"{self.base_url}/chat-history/", params=params, timeout=10)
+            
+            if response.status_code == 200:
+                data = response.json()
+                return True, data.get("chat_history", [])
+            else:
+                return False, []
+        except Exception as e:
+            st.error(f"Failed to fetch chat history: {e}")
+            return False, []
+    
+    def transcribe_audio(self, audio_bytes: bytes) -> Tuple[bool, str]:
+        """Transcribe audio using API"""
+        try:
+            files = {"audio_file": ("audio.wav", audio_bytes, "audio/wav")}
+            response = self.session.post(
+                f"{self.base_url}/transcribe/",
+                files=files,
+                timeout=30
+            )
+            
+            if response.status_code == 200:
+                data = response.json()
+                return True, data.get("transcription", "")
+            else:
+                error_data = response.json() if response.headers.get('content-type') == 'application/json' else {"error": response.text}
+                return False, error_data.get("error", "Transcription failed")
+                
+        except Exception as e:
+            return False, str(e)
+    
+    def generate_tts(self, text: str, lang_preference: str = "auto") -> Tuple[bool, dict]:
+        """Generate TTS audio"""
+        try:
+            data = {
+                "text": text,
+                "lang_preference": lang_preference
+            }
+            response = self.session.post(
+                f"{self.base_url}/tts/",
+                data=data,
+                timeout=30
+            )
+            
+            if response.status_code == 200:
+                return True, response.json()
+            else:
+                error_data = response.json() if response.headers.get('content-type') == 'application/json' else {"error": response.text}
+                return False, error_data
+                
+        except Exception as e:
+            return False, {"error": str(e)}
+
+# Initialize API client
+@st.cache_resource
+def get_api_client():
+    return APIClient(API_BASE_URL)
+
+# Custom transcription function that uses API
+def api_transcribe_audio(client_unused, audio_bytes):
+    """Wrapper for API transcription to match existing interface"""
+    api_client = get_api_client()
+    success, result = api_client.transcribe_audio(audio_bytes)
+    return success, result
+
+# Custom TTS function that uses API
+def api_generate_audio_response(text: str, lang_preference: str = "auto"):
+    """Wrapper for API TTS to match existing interface"""
+    api_client = get_api_client()
+    success, result = api_client.generate_tts(text, lang_preference)
+    
+    if success and result.get("audio_base64"):
+        # Convert base64 back to bytes
+        audio_bytes = base64.b64decode(result["audio_base64"])
+        return audio_bytes, result.get("lang_used", "en"), result.get("cache_hit", False)
+    else:
+        return None, "en", False
+
+def init_streamlit_session_state():
+    """Initialize session state for Streamlit"""
+    if 'api_session_id' not in st.session_state:
+        import uuid
+        st.session_state.api_session_id = str(uuid.uuid4())
+    if 'rag_initialized' not in st.session_state:
+        st.session_state.rag_initialized = False
+    if 'current_files_hash' not in st.session_state:
+        st.session_state.current_files_hash = None
+    if 'chat_history' not in st.session_state:
+        st.session_state.chat_history = []
+    if 'api_available' not in st.session_state:
+        st.session_state.api_available = None
+    if 'suggested_query' not in st.session_state:
+        st.session_state.suggested_query = ""
+    if 'auto_play_tts' not in st.session_state:
+        st.session_state.auto_play_tts = False
+
+def check_api_availability():
+    """Check if API is available and cache result"""
+    if st.session_state.api_available is None:
+        api_client = get_api_client()
+        st.session_state.api_available = api_client.health_check()
+    return st.session_state.api_available
+
+def get_files_hash(pdf_file, txt_file):
+    """Generate hash for uploaded files to detect changes"""
+    import hashlib
+    hasher = hashlib.md5()
+    if pdf_file:
+        hasher.update(pdf_file.name.encode())
+        hasher.update(str(pdf_file.size).encode())
+    if txt_file:
+        hasher.update(txt_file.name.encode())
+        hasher.update(str(txt_file.size).encode())
+    return hasher.hexdigest()
 
 def main():
     st.set_page_config(page_title="RAG Agent", layout="wide")
+    
+    # Header
     col1, col2, col3 = st.columns([2, 2, 1])
     with col2:
         st.image("assets/cmrf logo.jpg", width=250)
     st.markdown("<h1 style='text-align: center;'>🤖 CMRF AI AGENT </h1>", unsafe_allow_html=True)
     
-    if not GROQ_API_KEY:
-        st.error("Missing GROQ_API_KEY. Please set it in your .env file.")
+    # Initialize session state
+    init_streamlit_session_state()
+    
+    # Check API availability
+    if not check_api_availability():
+        st.error("❌ FastAPI backend is not available. Please ensure the API server is running at " + API_BASE_URL)
+        st.info("To start the API server, run: `uvicorn main:app --reload`")
         st.stop()
-
-    init_session_state()
-
-    # Upload files (now returns a list)
+    else:
+        st.success("✅ Connected to FastAPI backend")
+    
+    api_client = get_api_client()
+
+    # Upload files
     uploaded_pdf, uploaded_txt = render_file_uploaders(st)
 
     if not (uploaded_pdf or uploaded_txt):
+        st.warning("कृपया पुढे जानेसाठी किमान एक फाइल (PDF किंवा TXT) अपलोड करा.")
         st.stop()
 
-    # Sidebar Settings
-    #hardcode Sidebar values
-    selected_model = "llama-3.3-70b-versatile"  # Use the model key for Llama 3.3 Versatile
+    # Settings (hardcoded as in original)
+    selected_model = "llama-3.3-70b-versatile"
     enhanced_mode = True
     voice_lang_pref = "auto"
-    st.session_state.auto_play_tts = True
-
-    # Load Whisper Client
-    whisper_client = Groq(api_key=GROQ_API_KEY)
-    
-    # Build RAG chain only once or when model/files change
-    # More robust key: includes file names to rebuild if files change.
-    pdf_name = uploaded_pdf.name if uploaded_pdf else "None"
-    txt_name = uploaded_txt.name if uploaded_txt else "None"
-    current_model_key = f"{selected_model}_{enhanced_mode}_{pdf_name}_{txt_name}"
-
-    if (st.session_state.rag_chain is None or 
-        st.session_state.get('current_model_key', '') != current_model_key):
-        
-        with st.spinner("🔧Initializing AI system... Please wait."):
+    
+    # Check if files changed and reinitialize if needed
+    current_files_hash = get_files_hash(uploaded_pdf, uploaded_txt)
+    files_changed = st.session_state.current_files_hash != current_files_hash
+    
+    if not st.session_state.rag_initialized or files_changed:
+        with st.spinner("🔧 Initializing AI system via API... Please wait."):
             try:
-                st.session_state.rag_chain = build_rag_chain_with_model_choice(
-                    uploaded_pdf, 
-                    uploaded_txt, 
-                    GROQ_API_KEY,
-                    model_choice=selected_model,
-                    enhanced_mode=enhanced_mode
-                )
-                st.session_state.current_model_key = current_model_key
-<<<<<<< HEAD
-                msg = st.empty()
-                msg.success("✅ RAG Agent ready!")
-                time.sleep(5)
-                msg.empty()
-=======
-                st.success("✅ AI Agent ready!")
->>>>>>> 6941830a
+                success, result = api_client.upload_files(uploaded_pdf, uploaded_txt)
+                
+                if success:
+                    st.session_state.rag_initialized = True
+                    st.session_state.current_files_hash = current_files_hash
+                    
+                    msg = st.empty()
+                    msg.success("✅ RAG Agent ready!")
+                    time.sleep(2)
+                    msg.empty()
+                    
+                    # Display additional info
+                    if result.get("redis_available"):
+                        st.info("📊 Using Redis for persistent storage")
+                else:
+                    st.error(f"Failed to initialize RAG system: {result.get('error', 'Unknown error')}")
+                    st.stop()
+                    
             except Exception as e:
-                st.error(f"Failed to build RAG system: {e}")
+                st.error(f"Failed to communicate with API: {e}")
                 st.stop()
 
-<<<<<<< HEAD
-    # Input Section
-    user_input, user_text, get_answer_clicked = render_query_input(st, whisper_client, transcribe_audio)
-
-    # Query processing with rate limit handling
+    # Load chat history from API
+    if st.session_state.rag_initialized:
+        success, api_history = api_client.get_chat_history()
+        if success and api_history:
+            st.session_state.chat_history = api_history
+
+    # Input Section (modified to use API transcription)
+    user_input, user_text, get_answer_clicked = render_query_input(
+        st, 
+        None,  # No need for whisper client 
+        api_transcribe_audio  # Use API transcription
+    )
+
+    # Query processing
     if get_answer_clicked or user_text:
         input_text = user_text if user_text else user_input.strip()
         if input_text:
-            # Check rate limit
-            wait_time = check_rate_limit_delay()
-            if wait_time > 0:
-                st.warning(f"⏳ Please wait {wait_time:.1f} seconds to avoid rate limits...")
-                time.sleep(wait_time)
-            
             try:
-                with st.spinner("🔍 Processing query..."):
-                    st.session_state.last_query_time = time.time()
+                with st.spinner("🔍 Processing query via API..."):
+                    success, result = api_client.query(
+                        input_text=input_text,
+                        model=selected_model,
+                        enhanced_mode=enhanced_mode,
+                        voice_lang_pref=voice_lang_pref
+                    )
                     
-                    result = process_scheme_query_with_retry(
-                        st.session_state.rag_chain, 
-                        input_text
-                    )
-=======
-    # --- FIX: Always define partial_generate_audio before using it ---
-    if TTS_AVAILABLE:
-        partial_generate_audio = functools.partial(
-            generate_audio_response,
-            audio_cache=_audio_cache,
-            get_audio_hash_func=get_audio_hash,
-            cache_audio_func=cache_audio,
-            get_cached_audio_func=get_cached_audio
-        )
-    else:
-        def dummy_tts(*args, **kwargs):
-            return None, (kwargs.get('lang_preference') if kwargs.get('lang_preference') != 'auto' else 'en'), False
-        partial_generate_audio = dummy_tts
-
-    # Input Section
-    user_input, user_text, get_answer_clicked = render_query_input(st, whisper_client, transcribe_audio)
-    if get_answer_clicked or user_text:
-        # Create a partially configured TTS function to pass to UI elements
-        # This keeps UI elements unaware of cache internals.
-        
-
-        # Query processing with rate limit handling
-        if st.button("🔍 Get Answer", type="primary") or user_text:
-            input_text = user_text if user_text else user_input.strip()
-            if input_text:
-                # Check rate limit
-                wait_time = check_rate_limit_delay()
-                if wait_time > 0:
-                    st.warning(f"⏳ Please wait {wait_time:.1f} seconds to avoid rate limits...")
-                    time.sleep(wait_time)
-                
-                try:
-                    with st.spinner("🔍 Processing query..."):
-                        st.session_state.last_query_time = time.time()
+                    if success:
+                        assistant_reply = result.get("reply", "No response received")
                         
-                        result = process_scheme_query_with_retry(
-                            st.session_state.rag_chain, 
-                            input_text
+                        # Update local chat history
+                        chat_entry = {
+                            "user": input_text,
+                            "assistant": assistant_reply,
+                            "model": selected_model,
+                            "timestamp": time.strftime("%H:%M:%S")
+                        }
+                        st.session_state.chat_history.insert(0, chat_entry)
+                        
+                        # Render answer with TTS
+                        render_answer_section(
+                            st,
+                            assistant_reply,
+                            api_generate_audio_response,  # Use API TTS
+                            create_audio_player_html,
+                            voice_lang_pref,
+                            LANG_CODE_TO_NAME,
+                            ALLOWED_TTS_LANGS,
+                            True  # TTS_AVAILABLE = True (API handles availability)
                         )
-                        
-                        if isinstance(result, tuple):
-                            assistant_reply = result[0] if result else "No response received"
+                    else:
+                        error_msg = result.get("error", "Unknown error")
+                        if "rate limited" in error_msg.lower() or result.get("message", "").startswith("Rate limited"):
+                            st.warning(f"⏳ {result.get('message', error_msg)}")
                         else:
-                            assistant_reply = result if result else "No response received"
-                        
-                        if not isinstance(assistant_reply, str):
-                            assistant_reply = str(assistant_reply)
->>>>>>> 6941830a
-                    
-                    st.session_state.chat_history.insert(0, {
-                        "user": input_text, 
-                        "assistant": assistant_reply,
-                        "model": selected_model,
-                        "timestamp": time.strftime("%H:%M:%S")
-                    })
-                    
-<<<<<<< HEAD
-                    if not isinstance(assistant_reply, str):
-                        assistant_reply = str(assistant_reply)
-                
-                st.session_state.chat_history.insert(0, {
-                    "user": input_text, 
-                    "assistant": assistant_reply,
-                    "model": selected_model,
-                    "timestamp": time.strftime("%H:%M:%S")
-                })
-                
-                render_answer_section(
-                    st, 
-                    assistant_reply, 
-                    generate_audio_response,  # <-- Use directly
-                    create_audio_player_html, 
-                    voice_lang_pref,
-                    LANG_CODE_TO_NAME,
-                    ALLOWED_TTS_LANGS,
-                    TTS_AVAILABLE
-                )
+                            st.error(f"Error: {error_msg}")
+                            
             except Exception as e:
-                st.error(f"Error: {e}")
-                if "rate_limit" in str(e).lower():
-                    st.info("💡 **Tips to avoid rate limits:**\n- Wait 10-15 seconds between queries\n- Use simpler, more specific questions\n- Try the faster model (8B) for basic queries")
+                st.error(f"Error communicating with API: {e}")
         else:
             st.warning("Please enter a question or record audio.")
-=======
-                    render_answer_section(
-                        st, 
-                        assistant_reply, 
-                        partial_generate_audio, # Pass the pre-configured TTS function
-                        create_audio_player_html, 
-                        voice_lang_pref,
-                        LANG_CODE_TO_NAME,
-                        ALLOWED_TTS_LANGS,
-                        TTS_AVAILABLE # Pass TTS availability status
-                    )
-                except Exception as e:
-                    st.error(f"Error: {e}")
-                    if "rate_limit" in str(e).lower():
-                        st.info("💡 **Tips to avoid rate limits:**\n- Wait 10-15 seconds between queries\n- Use simpler, more specific questions\n- Try the faster model (8B) for basic queries")
-            else:
-                st.warning("Please enter a question or record audio.")
->>>>>>> 6941830a
-
-    # Enhanced Chat History
+
+    # Chat History (using API TTS)
     render_chat_history(
-        st, 
-        pd, 
-        io, 
-        time, 
-<<<<<<< HEAD
-        generate_audio_response,  # <-- Use directly
-=======
-        partial_generate_audio, # Now always defined!
->>>>>>> 6941830a
-        create_audio_player_html, 
+        st,
+        pd,
+        io,
+        time,
+        api_generate_audio_response,  # Use API TTS
+        create_audio_player_html,
         voice_lang_pref,
-        TTS_AVAILABLE,
+        True,  # TTS_AVAILABLE
         LANG_CODE_TO_NAME,
         ALLOWED_TTS_LANGS
     )
 
-    # Footer with tips
+    # Footer
     render_footer(st, selected_model)
+    
+    # Debug info in sidebar
+    with st.sidebar:
+        st.subheader("🔧 Debug Info")
+        st.write(f"API URL: {API_BASE_URL}")
+        st.write(f"Session ID: {st.session_state.api_session_id}")
+        st.write(f"RAG Initialized: {st.session_state.rag_initialized}")
+        st.write(f"Chat History Length: {len(st.session_state.chat_history)}")
+        
+        if st.button("🔄 Reset Session"):
+            # Clear session state
+            for key in ['rag_initialized', 'current_files_hash', 'chat_history']:
+                if key in st.session_state:
+                    del st.session_state[key]
+            st.rerun()
+        
+        if st.button("🧹 Clear API Chat History"):
+            try:
+                # Call API to clear session
+                response = requests.delete(f"{API_BASE_URL}/sessions/{st.session_state.api_session_id}")
+                if response.status_code == 200:
+                    st.session_state.chat_history = []
+                    st.success("Chat history cleared!")
+                else:
+                    st.error("Failed to clear chat history")
+            except Exception as e:
+                st.error(f"Error: {e}")
 
 if __name__ == "__main__":
     main()